[![Build status](https://travis-ci.org/enigo-rs/enigo.svg?branch=master)](https://travis-ci.org/enigo-rs/enigo)
[![Build status](https://ci.appveyor.com/api/projects/status/6cd00pajx4tvvl3e?svg=true)](https://ci.appveyor.com/project/pythoneer/enigo-85xiy)
![Rust version](https://img.shields.io/badge/rust--version-1.64-brightgreen.svg)
[![Dependency status](https://deps.rs/repo/github/enigo-rs/enigo/status.svg)](https://deps.rs/repo/github/enigo-rs/enigo)

[![Docs](https://docs.rs/enigo/badge.svg)](https://docs.rs/enigo)
[![Crates.io](https://img.shields.io/crates/v/enigo.svg)](https://crates.io/crates/enigo)
[![Discord chat](https://img.shields.io/discord/315925376486342657.svg)](https://discord.gg/Eb8CsnN)
[![Gitter chat](https://badges.gitter.im/gitterHQ/gitter.png)](https://gitter.im/enigo-rs/Lobby)

# enigo

Cross platform input simulation in Rust!

- [x] Linux (X11) mouse
- [x] Linux (X11) text
- [ ] Linux (Wayland) mouse
- [ ] Linux (Wayland) text
- [x] MacOS mouse
- [x] MacOS text
- [x] Win mouse
- [x] Win text
- [x] Custom Parser

```Rust
let mut enigo = Enigo::new();

enigo.mouse_move_to(500, 200);
enigo.mouse_click(MouseButton::Left);
enigo.key_sequence_parse("{+CTRL}a{-CTRL}{+SHIFT}Hello World{-SHIFT}");
```

For more look at examples

## Runtime dependencies

<<<<<<< HEAD
Linux users may have to install `libxdo-dev`. For example, on Ubuntu:
=======
Linux users may have to install libxdo-dev. For example, on Debian-based distros:
>>>>>>> ea1b5cbb

```Bash
apt-get install libxdo-dev
```

On Arch:

```Bash
pacman -S xdotool
```

On Fedora:

```Bash
dnf install libX11-devel libxdo-devel
```

On Gentoo:

```Bash
emerge -a xdotool
```<|MERGE_RESOLUTION|>--- conflicted
+++ resolved
@@ -34,11 +34,7 @@
 
 ## Runtime dependencies
 
-<<<<<<< HEAD
-Linux users may have to install `libxdo-dev`. For example, on Ubuntu:
-=======
-Linux users may have to install libxdo-dev. For example, on Debian-based distros:
->>>>>>> ea1b5cbb
+Linux users may have to install `libxdo-dev`. For example, on Debian-based distros:
 
 ```Bash
 apt-get install libxdo-dev
