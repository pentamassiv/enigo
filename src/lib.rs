--- conflicted
+++ resolved
@@ -450,14 +450,8 @@
     /// [key_down](trait.KeyboardControllable.html#tymethod.key_down)
     fn key_up(&mut self, key: Key);
 
-<<<<<<< HEAD
     ///Much like the [key_down](trait.KeyboardControllable.html#tymethod.key_down) and [key_up](trait.KeyboardControllable.html#tymethod.key_up)
     ///function they're just invoked consecutively
-=======
-    /// Much like the [key_down](trait.KeyboardControllable.html#tymethod.key_down)
-    /// and [key_up](trait.KeyboardControllable.html#tymethod.key_up)
-    /// function they're just invoked consecutively
->>>>>>> 8724b3ba
     fn key_click(&mut self, key: Key);
 }
 
