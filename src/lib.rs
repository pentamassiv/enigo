--- conflicted
+++ resolved
@@ -36,15 +36,9 @@
 
 #![deny(missing_docs)]
 
-<<<<<<< HEAD
-#[macro_use]
-extern crate lazy_static;
-
 #[cfg(target_os = "macos")]
 extern crate libc;
 
-=======
->>>>>>> f0573d15
 // TODO(dustin) use interior mutability not &mut self
 
 /// Representing an interface and a set of mouse functions every
