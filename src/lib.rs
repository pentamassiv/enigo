--- conflicted
+++ resolved
@@ -209,11 +209,7 @@
     ///
     /// Emits keystrokes such that the given string is inputted.
     ///
-<<<<<<< HEAD
     /// This is currently only implemented on Linux and Windows (macOS waiting for core-graphics crate update). 
-=======
-    /// This is currently only implemented on Linux and macos.
->>>>>>> 38e44136
     ///
     /// # Example
     ///
