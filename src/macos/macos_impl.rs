--- conflicted
+++ resolved
@@ -502,11 +502,7 @@
 
     fn keycode_to_string(&self, keycode: u16, modifier: u32) -> Option<String> {
         let cf_string = self.create_string_for_key(keycode, modifier);
-<<<<<<< HEAD
-        let bufferSize = unsafe { CFStringGetLength(cf_string) + 1 };
-=======
         let buffer_size = unsafe { CFStringGetLength(cf_string) + 1 };
->>>>>>> 2cda0ce4
         let mut buffer: i8 = std::i8::MAX;
         let success = unsafe {
             CFStringGetCString(cf_string, &mut buffer, buffer_size, kCFStringEncodingUTF8)
